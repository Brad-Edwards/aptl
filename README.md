<!-- SPDX-License-Identifier: BUSL-1.1 -->

# Advanced Purple Team Lab (APTL)

> **🚧 UNDER CONSTRUCTION 🚧**  
> **⚠️ This project is actively being developed and tested**  
> **🔧 Documentation and features may change rapidly**  
> **💡 Use at your own risk - this is a proof of concept**  
> **🚨 Don't be stupid or you'll get yourself in trouble.**

---

Want unlimited personalized AI-driven purple team exercises?

A shoestring budget purple team lab infrastructure using AWS and Terraform, featuring Splunk Enterprise Security or IBM qRadar Community Edition.

Choose your preferred SIEM in `terraform.tfvars` before deployment.

This lab assumes you have basic understanding of AWS CLI, Terraform, and Linux admin tasks.

This is a lab environment, not for production use. qRadar trial license expires in 30 days. See IBM's [qRadar Community Edition](https://www.ibm.com/community/101/qradar/ce/) for more information.

And this is only the beginning... SecOps agents are coming.

## DISCLAIMER

- The author takes no responsibility for your use of this lab.
- You are solely responsible for whether you are in compliance with the laws of your jurisdiction
- You are solely responsible for following the terms and conditions of any services or applications you use.

## Overview

-This project creates a purple team lab environment in AWS with:

<<<<<<< HEAD
- qRadar Community Edition 7.5 on t3a.2xlarge instance (8 vCPU, 32GB RAM)
- Victim machine on t3.micro instance
- Kali Linux red team instance on t3.micro instance
- Single VPC with all instances in same subnet
- Security groups restricting external access to your IP address only
- Model Context Protocol (MCP) server for AI-assisted red team operations
=======
- Splunk Enterprise Security on a t3.large instance (default) or qRadar Community Edition 7.5 on t3a.2xlarge
- Victim machine on t3.micro instance
- Single VPC with both instances in same subnet
- Security groups restricting access to your IP address only
>>>>>>> 0f0804a9

## Architecture

```mermaid
flowchart TD
    A[Internet] --> B[Internet Gateway]
    B --> C[Public Subnet<br/>10.0.1.0/24]
    C --> D[qRadar<br/>SIEM]
    C --> E[Victim<br/>Machine]
    C --> F[Kali Linux<br/>Red Team]
    E -.->|Logs| D
    F -.->|Attacks| E
    F -.->|Logs| D
    
    classDef default fill:#ffffff,stroke:#000000,stroke-width:2px,color:#000000
    classDef subnet fill:#f0f0f0,stroke:#000000,stroke-width:2px,color:#000000
    classDef instances fill:#e0e0e0,stroke:#000000,stroke-width:2px,color:#000000
    
    class A,B default
    class C subnet
    class D,E,F instances
```

## Prerequisites

1. AWS Account with programmatic access configured
2. Terraform installed (version 1.0 or later)
3. AWS CLI configured with your credentials
4. qRadar CE ISO file (see IBM requirements below)

## Quick Start

### 1. Clone and Configure

```bash
git clone <repository-url>
cd purple-team-lab
cp terraform.tfvars.example terraform.tfvars
```

Edit `terraform.tfvars`:

```hcl
aws_region    = "us-east-1"
allowed_ip    = "YOUR_IP/32"  # Get your IP: curl ipinfo.io/ip
aws_profile   = "your-aws-profile"  # Optional
```

### 2. Get qRadar Files

You must obtain the qRadar CE ISO file and license key before proceeding.

1. Sign up for IBM ID at: <https://www.ibm.com/community/101/qradar/ce/>
2. Download ISO file: `750-QRADAR-QRFULL-2021.06.12.20250509154206.iso` (~5GB)
3. Download license key file: `qradar_trial.license`
4. Create files directory: `mkdir files`
5. Place both files in the `files/` directory

<<<<<<< HEAD
### 3. Subscribe to Kali Linux in AWS Marketplace

1. Go to [AWS Marketplace](https://aws.amazon.com/marketplace/pp/prodview-fznsw3f7mq7to?sr=0-1&ref_=beagle&applicationId=AWSMPContessa)
2. Click "Subscribe"
3. Wait until setup is done
4. Click "Continue to Configuration"
5. Copy the AMI ID, AMI Alias, and Product Code
6. Add the values to `terraform.tfvars`

### 4. Deploy Infrastructure
=======
### 2a. Prepare for Splunk (default)

If you selected Splunk as your SIEM, no files are needed ahead of time.
The instance ships with an `install_splunk.sh` script that downloads the
Splunk installer for you.

### 3. Deploy Infrastructure
>>>>>>> 0f0804a9

```bash
terraform init
terraform plan
terraform apply
```

### 5. Install qRadar

After infrastructure deployment:

```bash
# Connection info is saved to lab_connections.txt
cat lab_connections.txt

# Transfer qRadar ISO (~8 minutes for 5GB file)
scp -i ~/.ssh/purple-team-key files/750-QRADAR-QRFULL-2021.06.12.20250509154206.iso ec2-user@SIEM_IP:/tmp/

# SSH to SIEM instance
ssh -i ~/.ssh/purple-team-key ec2-user@SIEM_IP

# Step 1: Prepare system (handles reboots if needed)
./prepare_for_qradar.sh

# If system reboots, wait ~2 minutes then SSH back and run prepare script again
# Continue until you see "System ready for qRadar installation!"

# Step 2: Install qRadar (only after system is ready)
./install_qradar.sh
```

Installation takes 1-2 hours. Choose:

- Software installation
- "All-In-One" console  
- Default settings
- Your timezone and city
- Set passwords (don't forget them)

Installation appears stuck on "Installing DSM rpms:" but it's working. Takes 30+ minutes.

### 4a. Install Splunk

If you chose Splunk, connect to the SIEM instance and run the install script:

```bash
# Connection info is saved to lab_connections.txt
cat lab_connections.txt

# SSH to SIEM instance
ssh -i ~/.ssh/purple-team-key ec2-user@SIEM_IP

# Run the installer
./install_splunk.sh
```

The script downloads the Splunk RPM then asks if you want to start the
installation. Answer `y` when ready.

## Accessing the Lab

### SIEM Access

- SSH: `ssh -i ~/.ssh/purple-team-key ec2-user@SIEM_IP`
- Web UI: `https://SIEM_IP` (after installation)
- Login: admin/(password you set)

### Victim Machine

- SSH: `ssh -i ~/.ssh/purple-team-key ec2-user@VICTIM_IP`
- RDP: Use any RDP client to connect to `VICTIM_IP`

### Kali Linux Red Team

- SSH: `ssh -i ~/.ssh/purple-team-key kali@KALI_IP`

## Kali Red Team MCP

MCP server provides AI agents with controlled access to Kali tools and lab targets.

```bash
cd red_team/kali_mcp
npm run build
```

**Cursor Setup** - Create `.cursor/mcp.json` in project root:

```json
{
    "mcpServers": {
        "kali-red-team": {
            "command": "node",
            "args": ["./red_team/kali_mcp/build/index.js"],
            "cwd": "."
        }
    }
}
```

**Cline Setup** - Add to Cline MCP settings:

```json
"kali-red-team": {
    "command": "node",
    "args": ["./red_team/kali_mcp/build/index.js"],
    "cwd": "<your-path-to>/aptl"
}
```

Available tools:

- `kali_info` - Get lab instance information
- `run_command` - Execute commands on lab targets

Usage: Connect through MCP-enabled AI clients (Claude, Cline).

## Log Forwarding

The victim machine automatically forwards logs to the selected SIEM. No manual configuration required.

### Verify Log Forwarding

1. Check the SIEM log activity page
2. Filter by Source IP = your victim machine IP
3. Generate test events:

```bash
# SSH to victim machine
ssh -i ~/.ssh/purple-team-key ec2-user@VICTIM_IP

# Run test event generator
./generate_test_events.sh
```

## Purple Team Exercises

### Basic Security Event Testing

```bash
# SSH to victim machine and run:

# 1. Authentication events
ssh nonexistentuser@localhost
sudo ls /etc/shadow

# 2. Automated event simulation
./generate_test_events.sh

# 3. Network activity
telnet google.com 80
nc -zv localhost 22

# 4. Custom attack scenarios
logger -p security.alert "MALWARE: Suspicious file access detected"
logger -p security.warning "LATERAL_MOVEMENT: SMB connection to domain controller"
```

### Available Scripts

```bash
./check_siem_connection.sh        # Verify connectivity
./generate_test_events.sh         # Generate diverse security events
./simulate_brute_force.sh         # Trigger authentication offense
./simulate_lateral_movement.sh    # APT-style attack simulation
./simulate_mitre_attack.sh T1110  # Specific MITRE ATT&CK techniques
```

### MITRE ATT&CK Techniques

Available techniques:

- T1078 - Valid Accounts
- T1110 - Brute Force  
- T1021 - Remote Services
- T1055 - Process Injection
- T1003 - OS Credential Dumping
- T1562 - Impair Defenses

Example: `./simulate_mitre_attack.sh T1110`

Have fun!

![Offences in qRadar](assets/images/qradar_offences.png)

## AI Red Teaming

### Automated Red Team Agent

No red team around? You can use AI coding assistants like **Cline** or **Cursor** as an AI red team agent:

1. **SSH Access**: Give your AI agent the SSH connection details from `lab_connections.txt`
2. **Explain the Lab**: Give the AI a quick overview of the lab, it's purpose, and that you have permission to attack the victim machine. Because you do. Right?
3. **Red Team Mission**: Ask the AI to:
   - SSH into the victim machine
   - Enumerate the system and find vulnerabilities
   - Install common pentesting tools
   - Execute attack scenarios autonomously
   - Explain how the attack works and what you should see in the SIEM

4. **Example AI Prompts**:

   ```text
   "SSH into the victim machine and perform a basic privilege escalation assessment"
   "Set up a persistent backdoor and test if it's detected by the SIEM"
   "Simulate a data exfiltration scenario using common attack tools"
   "Perform automated vulnerability scanning and exploitation"
   ```

5. **Benefits**:
   - Easy set up
   - Endless personalization
   - On the spot tutoring
   - Masters' level system knowledge
   - AI adapts tactics based on what it discovers
   - Won't judge your SIEM query fails!

This creates a true **autonomous red team vs. blue team** scenario where AI attacks while you monitor and tune your defenses in the SIEM.

## Roadmap

### 🔜 Coming Soon (v1.1)

- **Splunk Integration**: Alternative SIEM option alongside qRadar
- ✅ **Kali MCP**: Kali Linux Model Context Protocol integration for better AI red teaming
- **Victim Machine Presets**: Windows, Linux, web apps, etc
- **Suggested Exercises**: AI-driven exercises based on what you've done
- **Challenges with Pre-Seeded SIEM Data**: Set piece challenges to practice your SIEM skills

### 🎯 Future Releases

- Additional SIEM platforms (Elastic Security, Wazuh)
- Windows victim machines
- Container-based deployments
- Automated report generation

## Cost Estimation

- t3a.2xlarge (SIEM): ~$220/month
- t3.micro (Victim): ~$7/month
- t3.micro (Kali Linux): ~$7/month
- Storage: ~$50/month (250GB root + 200GB /store + 30GB victim)
- Elastic IPs: $3.65/month
- Total: ~$290/month

Stop instances when not in use to save ~85% on compute costs.

## Security Considerations

- Access restricted to your IP address only
- All instances in public subnet for lab simplicity
- Change default passwords immediately
- Use strong SSH keys and rotate regularly

## Cleanup

```bash
terraform destroy
```

This will permanently delete all resources and data.

## Troubleshooting

See [troubleshooting.md](troubleshooting.md) for detailed troubleshooting steps.

## Changelog

See [CHANGELOG.md](CHANGELOG.md) for version history and release notes.

## Contributing

This is an early stage demo project. Feel free to fork and adapt for your personal needs.

For consulting, enterprise licensing, or other inquiries, contact me at [brad@keplerops.com](mailto:brad@keplerops.com).

## License

BUSL-1.1

---

*10-23 AI hacker shenanigans 🚓*<|MERGE_RESOLUTION|>--- conflicted
+++ resolved
@@ -32,19 +32,10 @@
 
 -This project creates a purple team lab environment in AWS with:
 
-<<<<<<< HEAD
-- qRadar Community Edition 7.5 on t3a.2xlarge instance (8 vCPU, 32GB RAM)
-- Victim machine on t3.micro instance
-- Kali Linux red team instance on t3.micro instance
-- Single VPC with all instances in same subnet
-- Security groups restricting external access to your IP address only
-- Model Context Protocol (MCP) server for AI-assisted red team operations
-=======
 - Splunk Enterprise Security on a t3.large instance (default) or qRadar Community Edition 7.5 on t3a.2xlarge
 - Victim machine on t3.micro instance
 - Single VPC with both instances in same subnet
 - Security groups restricting access to your IP address only
->>>>>>> 0f0804a9
 
 ## Architecture
 
@@ -103,18 +94,6 @@
 4. Create files directory: `mkdir files`
 5. Place both files in the `files/` directory
 
-<<<<<<< HEAD
-### 3. Subscribe to Kali Linux in AWS Marketplace
-
-1. Go to [AWS Marketplace](https://aws.amazon.com/marketplace/pp/prodview-fznsw3f7mq7to?sr=0-1&ref_=beagle&applicationId=AWSMPContessa)
-2. Click "Subscribe"
-3. Wait until setup is done
-4. Click "Continue to Configuration"
-5. Copy the AMI ID, AMI Alias, and Product Code
-6. Add the values to `terraform.tfvars`
-
-### 4. Deploy Infrastructure
-=======
 ### 2a. Prepare for Splunk (default)
 
 If you selected Splunk as your SIEM, no files are needed ahead of time.
@@ -122,7 +101,6 @@
 Splunk installer for you.
 
 ### 3. Deploy Infrastructure
->>>>>>> 0f0804a9
 
 ```bash
 terraform init
