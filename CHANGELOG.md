
# Changelog

All notable changes to this project will be documented in this file.

The format is based on [Keep a Changelog](https://keepachangelog.com/en/1.0.0/),
and this project adheres to [Semantic Versioning](https://semver.org/spec/v2.0.0.html).

<<<<<<< HEAD
## [3.0.0] - 2025-08-25

### Added

- Minetest server container and MCP
- Minetest client container and MCP  
- Minecraft server container and MCP

### Fixed

- Syslog streaming to SIEM is now working for application logs
- Victim template guide instructions are now more clear
=======
## [2.0.6] - 2025-08-25

### Added

- Kali container Wazuh agent with CLI command logging

## [2.0.5] - 2025-08-25

### Added

- Unit tests for mcp-red and mcp-blue
- ESLint and Prettier for both MCP servers
- JSDoc for key functions
- Zod IP address validation

### Fixed

- Extract command parsing from handleShellOutput
>>>>>>> 2afd7e0d

## [2.0.4] - 2025-08-24

### Added

- Falco runtime security monitoring with Modern eBPF in victim containers
- Wazuh rules for processing Falco alerts by priority level (Info through Emergency)  
- Complete ossec.conf template replacing XML sed manipulation
- Single lab-install.service for coordinated installation
- Add basic CTF scenario setup script for integration testing

### Fixed

- Streamlined documentation

## [2.0.3] - 2025-08-23

### Added

- **mcp-red auto-targets Kali box** - this is a security and agent ergonomics feature.

### Fixed

## [2.0.2] - 2025-08-23

### Added

- **Wazuh Agent Installation**: Added Wazuh agent (monitor only)installation to victim container

### Fixed

- **Wazuh SIEM Configuration**: Fixed SIEM configuration to use correct port and IP address
  - Changed port from 514 to 1514
  - Changed IP address from 172.20.0.10 to 172.20.0.11

### Removed

- **Victim syslog streaming to SIEM**: Removed syslog streaming to SIEM

## [2.0.1] - 2025-08-15

### Added

- **Wazuh Blue Team MCP Server**: AI agent integration for SIEM operations
  - Query alerts and logs via OpenSearch API
  - Create custom detection rules
  - Get SIEM status and configuration

### Fixed

- Documentation cleanup and consistency improvements

## [2.0.0] - 2025-08-06

### Changed

- **Complete Architecture Overhaul**: Migrated from AWS/Terraform to local Docker deployment
  - Replaced AWS EC2 instances with Docker containers
  - Replaced qRadar Community Edition with Wazuh SIEM stack

- **SIEM Change**: Default SIEM changed to Wazuh for low-resource open-source local deployment

- **Documentation Updates**: Updated to reflect new Docker infrastructure
  - All commands updated for Docker environment
  - MkDocs documentation structure

- **Container Architecture**: Five-container Docker Compose deployment

### Removed

- All AWS/Terraform infrastructure code
- qRadar Community Edition integration

### Breaking Changes

- Complete deployment model change from AWS to Docker
- Different network addressing scheme
- New access methods (SSH port forwarding vs AWS)
- SIEM interface change (Wazuh vs qRadar)

## [1.1.6] - 2025-07-30

### Added

- **Possible Game CTF Scenarios**: Added notes for possible game CTF scenarios
  - MC bleedingpipe - picking on MC is a crime
  - phpBB cred stuffing - picking on php is not
  - capcom.sys driver - oldie but a goodie

### Fixed

- **Kali Dockerfile**: Properly bootstrap GPG keyring without insecure flags
  - Removed dangerous `--allow-insecure-repositories` and `--allow-unauthenticated` flags
  - Simplified keyring setup by using pre-installed keyring in base image
  - Ensured proper keyring update before package installation

## [1.1.5] - 2025-07-28

### Security

- **Network Isolation**: Enhanced security for AI red team operations to prevent unintended external access
  - Removed internet gateway access from Kali and victim instances to contain automated activities
  - Implemented internal-only communication between lab instances using security group references
  - Preserved SIEM internet access for updates and licensing requirements
  - Maintained admin SSH access through bastion host for troubleshooting and management

### Fixed

- **Network Module Dependencies**: Resolved circular dependency issues in security group configurations
  - Separated security group rules into explicit resources to break circular references
  - Improved terraform planning and apply reliability for network infrastructure
  - Enhanced network module maintainability and extensibility

### Technical Notes

- Network isolation specifically designed for autonomous AI red team scenarios
- Lab instances can communicate internally but cannot initiate external connections
- SIEM maintains external connectivity for proper security monitoring functionality
- All existing functionality preserved with enhanced security boundaries
- Added explicit protocol support (TCP, UDP, ICMP, ESP, AH, GRE) and comprehensive admin access for all scenario types

## [1.1.4] - 2025-07-27

### Added

- **VitePress Documentation Site**: Complete documentation infrastructure with modern static site generation
  - Professional documentation site with navigation, search, and responsive design
  - Mermaid diagram support for architecture visualization
  - Optimized for GitHub Pages deployment with proper base path configuration
- **Comprehensive Documentation Restructure**: Broke down monolithic README into focused, topic-specific guides
  - `getting-started.md` - Prerequisites, setup process, cost estimation, and security considerations
  - `deployment.md` - Infrastructure deployment steps, timing, access details, and cleanup procedures
  - `qradar-setup.md` - qRadar installation, configuration, and red team logging setup
  - `red-team-mcp.md` - Kali MCP server setup, AI client configuration, and available tools
  - `exercises.md` - Purple team exercises, MITRE ATT&CK techniques, and simulation scripts
  - `ai-red-teaming.md` - Autonomous attack demonstrations and AI agent configuration
  - `architecture.md` - Detailed system design, network topology, and component descriptions
  - `troubleshooting.md` - Common issues, debugging procedures, and resolution steps

### Changed

- **README Focus**: Restructured main README to emphasize autonomous cyber operations purpose
  - Clear articulation of blue team practice and autonomous cyber weapons awareness objectives
  - Emphasis on educational demonstration of AI-driven attack capabilities
  - Direct links to comprehensive documentation site for technical details
  - Streamlined content removing duplication with detailed documentation pages
- **Technical Tone**: Adjusted documentation tone to be more professional and technical
  - Removed marketing-style language in favor of neutral, technical descriptions
  - Maintained focus on educational and awareness objectives
  - Improved clarity and precision in technical explanations

### Technical Notes

- All content functionally equivalent to original README with improved organization
- GitHub Pages integration with proper link structure to VitePress site
- Documentation site available at `https://brad-edwards.github.io/aptl/`
- Preserved all commands, scripts, and technical procedures without modification

## [1.1.3] - 2025-07-26

### Added

- **Cursor IDE Integration**: Development environment configuration for enhanced AI assistant support
  - `.cursor/environment.json` for automated dependency installation and MCP server building
  - `.cursor/mcp.json` for red team MCP server integration with proper absolute paths
  - `.cursor/rules/no-jumping-ahead.mdc` for AI assistant behavior guidelines and technical writing standards

### Changed

- **Git Ignore Updates**: Modified `.gitignore` to selectively include Cursor configuration files
  - Added specific inclusions for `.cursor/environment.json`, `.cursor/mcp.json`, and `.cursor/rules/`
  - Maintained exclusion of other `.cursor/` files for privacy

## [1.1.2] - 2025-07-26

### Security

- **S3 Bucket Enumeration Protection**: Enhanced infrastructure security to prevent cost exploitation attacks
  - Implemented UUID-based naming for all S3 buckets to prevent predictable bucket enumeration
  - Bootstrap bucket: `aptl-bootstrap-${uuid}` instead of predictable names
  - Main infrastructure bucket: `aptl-main-${uuid}` for state storage
  - DynamoDB tables also use UUID suffixes for consistency
- **Separate State Storage**: Implemented isolated S3 buckets for different infrastructure components
  - Bootstrap infrastructure manages its own state bucket
  - Main infrastructure manages its own separate state bucket
  - No hardcoded bucket names in repository code

### Added

- **State Migration Automation**: Helper scripts for seamless S3 state migration
  - `create_backend.sh` scripts in both bootstrap and main infrastructure directories
  - Automated backend.tf generation from terraform outputs
  - Simplified workflow: deploy → create backend → migrate state

### Changed

- **Required Deployment Workflow**: Updated to use separate S3 buckets with UUID naming
  1. Deploy bootstrap: `terraform apply` → `./create_backend.sh` → `terraform init -migrate-state`
  2. Deploy main infrastructure: `terraform apply` → `./create_backend.sh` → `terraform init -migrate-state`
- **Random Provider**: Added HashiCorp random provider to both bootstrap and main infrastructure
- **Backend Configuration**: Each component creates and manages its own S3 backend

### Technical Notes

- All bucket names use UUIDs generated at deployment time
- No breaking changes to existing variable names or module interfaces
- State storage is fully isolated between bootstrap and main infrastructure
- Migration scripts handle the complexity of moving from local to S3 state

## [1.1.1] - 2025-07-24

### Changed

- **qRadar-Only Deployment**: Simplified SIEM selection to use qRadar Community Edition as the default and primary option
  - Changed `siem_type` default from "splunk" to "qradar" in terraform.tfvars.example and variables.tf
  - Updated documentation to present qRadar as the single SIEM option
  - Preserved all Splunk infrastructure code for potential future re-enablement
- **Documentation Updates**: Removed multi-SIEM references and Splunk-specific sections from README.md and CLAUDE.md
  - Streamlined installation instructions to focus on qRadar workflow
  - Updated cost estimates to reflect qRadar-only deployment (~$287/month)
  - Removed Splunk integration from roadmap (feature already implemented but de-emphasized)

### Technical Notes

- All Splunk modules, variables, and conditional logic preserved in codebase
- No breaking changes to existing terraform configuration
- Users can still manually set `siem_type = "splunk"` if needed
- Validation continues to accept both "splunk" and "qradar" values

## [1.1.0] - 2025-06-07

### Added

- **Splunk Enterprise Security support**: Alternative to qRadar using c5.4xlarge instance
  - SIEM selection via `siem_type` variable in terraform.tfvars
  - Automated Splunk installation and configuration scripts
  - Pre-configured `keplerops-aptl-redteam` index for red team log separation
- **Kali red team activity logging**: Structured logging of attack commands and network activities
  - `log_redteam_command()`, `log_redteam_network()`, `log_redteam_auth()` functions
  - SIEM-specific rsyslog routing (port 5514 for Splunk, 514 for qRadar)
  - Attack simulation scripts: `simulate_redteam_operations.sh`, `simulate_port_scan.sh`
  - Structured log fields: RedTeamActivity, RedTeamCommand, RedTeamTarget, RedTeamResult

### Changed

- Updated Splunk version references to use current 9.4.x series downloads
- Enhanced Kali Linux instance configuration with red team logging integration
- Improved SIEM configuration scripts for both platforms

### Fixed

- Outdated Splunk download URLs causing 404 errors during installation
- MCP server terraform path resolution issues after infrastructure reorganization
- Template syntax errors in Kali user_data script

## [1.0.1] - 2025-06-03

### Added

- **Kali Linux Red Team Instance**: New t3.micro Kali Linux instance for red team operations
- **Model Context Protocol (MCP) Server**: AI-powered red team tool integration
  - `kali_info` tool for lab instance information
  - `run_command` tool for remote command execution on lab targets
  - TypeScript implementation with full test suite
  - Integration with VS Code/Cursor and Cline AI assistants
- **Enhanced Security Groups**: Precise traffic rules for realistic attack scenarios
  - Kali can attack victim on all ports
  - Kali and victim can send logs to SIEM
  - Removed overly broad subnet-wide access
- **Documentation Updates**:
  - Architecture diagram with attack flow visualization
  - MCP setup instructions for both Cursor and Cline
  - Project-local configuration examples

### Fixed

- Terraform path resolution issues in MCP server
- JSON configuration syntax errors in project settings
- Inter-instance connectivity for red team exercises

## [1.0.0] - 2025-06-01

### Added

- Complete Terraform automation for AWS deployment
- VPC with public subnet and security groups configuration
- IBM qRadar Community Edition 7.5 SIEM setup automation
- RHEL 9.6 victim machine with automated log forwarding
- System preparation and installation scripts for qRadar
- Pre-built security event generators
- MITRE ATT&CK technique simulators (T1078, T1110, T1021, T1055, T1003, T1562)
- Brute force and lateral movement attack scenarios
- Connection verification and debugging tools
- AI Red Team Agent integration with Cline/Cursor
- Documentation for AI-powered autonomous red teaming
- Complete setup and deployment guide
- Troubleshooting documentation with common issues
- Cost estimation and security considerations
- SPDX license headers (BUSL-1.1) throughout codebase
- Legal disclaimer and usage warnings
- Roadmap for upcoming features

### Known Issues

- qRadar CE limited to 5,000 EPS and 30-day trial license
- Manual ISO transfer required (~5GB file size)
- Installation process takes 1-2 hours
- High operational cost (~$280/month if left running continuously)

### Security

- Access restricted to single IP address via security groups
- Isolated VPC environment for contained testing
- Automated SSH key configuration
- Minimal attack surface on victim machine<|MERGE_RESOLUTION|>--- conflicted
+++ resolved
@@ -6,7 +6,6 @@
 The format is based on [Keep a Changelog](https://keepachangelog.com/en/1.0.0/),
 and this project adheres to [Semantic Versioning](https://semver.org/spec/v2.0.0.html).
 
-<<<<<<< HEAD
 ## [3.0.0] - 2025-08-25
 
 ### Added
@@ -19,7 +18,7 @@
 
 - Syslog streaming to SIEM is now working for application logs
 - Victim template guide instructions are now more clear
-=======
+
 ## [2.0.6] - 2025-08-25
 
 ### Added
@@ -38,7 +37,6 @@
 ### Fixed
 
 - Extract command parsing from handleShellOutput
->>>>>>> 2afd7e0d
 
 ## [2.0.4] - 2025-08-24
 
