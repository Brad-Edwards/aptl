--- conflicted
+++ resolved
@@ -43,15 +43,9 @@
 }
 
 variable "siem_type" {
-<<<<<<< HEAD
-  description = "Which SIEM platform to deploy (qradar or splunk)"
-  type        = string
-  default     = "qradar"
-=======
   description = "Which SIEM platform to deploy (splunk or qradar)"
   type        = string
   default     = "splunk"
->>>>>>> 0f0804a9
 }
 
 variable "victim_ami" {
