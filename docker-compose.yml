version: '3.8'

services:
  # Wazuh Manager
  wazuh.manager:
    image: wazuh/wazuh-manager:4.12.0
    hostname: wazuh.manager
    restart: always
    ulimits:
      memlock:
        soft: -1
        hard: -1
      nofile:
        soft: 655360
        hard: 655360
    ports:
      - "1514:1514"
      - "1515:1515"
      - "514:514/udp"
      - "55000:55000"
    environment:
      - INDEXER_URL=https://wazuh.indexer:9200
      - INDEXER_USERNAME=admin
      - INDEXER_PASSWORD=SecretPassword
      - FILEBEAT_SSL_VERIFICATION_MODE=full
      - SSL_CERTIFICATE_AUTHORITIES=/etc/ssl/root-ca.pem
      - SSL_CERTIFICATE=/etc/ssl/filebeat.pem
      - SSL_KEY=/etc/ssl/filebeat.key
      - API_USERNAME=wazuh-wui
      - API_PASSWORD=WazuhPass123!
    volumes:
      - wazuh_api_configuration:/var/ossec/api/configuration
      - wazuh_etc:/var/ossec/etc
      - wazuh_logs:/var/ossec/logs
      - wazuh_queue:/var/ossec/queue
      - wazuh_var_multigroups:/var/ossec/var/multigroups
      - wazuh_integrations:/var/ossec/integrations
      - wazuh_active_response:/var/ossec/active-response/bin
      - wazuh_agentless:/var/ossec/agentless
      - wazuh_wodles:/var/ossec/wodles
      - filebeat_etc:/etc/filebeat
      - filebeat_var:/var/lib/filebeat
      - ./config/wazuh_indexer_ssl_certs/root-ca-manager.pem:/etc/ssl/root-ca.pem
      - ./config/wazuh_indexer_ssl_certs/wazuh.manager.pem:/etc/ssl/filebeat.pem
      - ./config/wazuh_indexer_ssl_certs/wazuh.manager-key.pem:/etc/ssl/filebeat.key
      - ./config/wazuh_cluster/wazuh_manager.conf:/wazuh-config-mount/etc/ossec.conf
      - ./config/wazuh_cluster/falco_rules.xml:/var/ossec/etc/rules/falco_rules.xml
      - ./config/wazuh_cluster/kali_redteam_rules.xml:/var/ossec/etc/rules/kali_redteam_rules.xml
      - ./config/wazuh_cluster/kali_decoders.xml:/var/ossec/etc/decoders/kali_decoders.xml
    networks:
      aptl-network:
        ipv4_address: 172.20.0.10

  # Wazuh Indexer
  wazuh.indexer:
    image: wazuh/wazuh-indexer:4.12.0
    hostname: wazuh.indexer
    restart: always
    ports:
      - "9200:9200"
    environment:
      - "OPENSEARCH_JAVA_OPTS=-Xms1g -Xmx1g"
    ulimits:
      memlock:
        soft: -1
        hard: -1
      nofile:
        soft: 65536
        hard: 65536
    volumes:
      - wazuh-indexer-data:/var/lib/wazuh-indexer
      - ./config/wazuh_indexer_ssl_certs/root-ca.pem:/usr/share/wazuh-indexer/certs/root-ca.pem
      - ./config/wazuh_indexer_ssl_certs/wazuh.indexer-key.pem:/usr/share/wazuh-indexer/certs/wazuh.indexer.key
      - ./config/wazuh_indexer_ssl_certs/wazuh.indexer.pem:/usr/share/wazuh-indexer/certs/wazuh.indexer.pem
      - ./config/wazuh_indexer_ssl_certs/admin.pem:/usr/share/wazuh-indexer/certs/admin.pem
      - ./config/wazuh_indexer_ssl_certs/admin-key.pem:/usr/share/wazuh-indexer/certs/admin-key.pem
      - ./config/wazuh_indexer/wazuh.indexer.yml:/usr/share/wazuh-indexer/opensearch.yml
      - ./config/wazuh_indexer/internal_users.yml:/usr/share/wazuh-indexer/opensearch-security/internal_users.yml
    networks:
      aptl-network:
        ipv4_address: 172.20.0.12

  # Wazuh Dashboard
  wazuh.dashboard:
    image: wazuh/wazuh-dashboard:4.12.0
    hostname: wazuh.dashboard
    restart: always
    ports:
      - 443:5601
    environment:
      - INDEXER_USERNAME=admin
      - INDEXER_PASSWORD=SecretPassword
      - WAZUH_API_URL=https://wazuh.manager
      - DASHBOARD_USERNAME=kibanaserver
      - DASHBOARD_PASSWORD=kibanaserver
      - API_USERNAME=wazuh-wui
      - API_PASSWORD=WazuhPass123!
    volumes:
      - ./config/wazuh_indexer_ssl_certs/wazuh.dashboard.pem:/usr/share/wazuh-dashboard/certs/wazuh-dashboard.pem
      - ./config/wazuh_indexer_ssl_certs/wazuh.dashboard-key.pem:/usr/share/wazuh-dashboard/certs/wazuh-dashboard-key.pem
      - ./config/wazuh_indexer_ssl_certs/root-ca.pem:/usr/share/wazuh-dashboard/certs/root-ca.pem
      - ./config/wazuh_dashboard/opensearch_dashboards.yml:/usr/share/wazuh-dashboard/config/opensearch_dashboards.yml
      - ./config/wazuh_dashboard/wazuh.yml:/usr/share/wazuh-dashboard/data/wazuh/config/wazuh.yml
      - wazuh-dashboard-config:/usr/share/wazuh-dashboard/data/wazuh/config
      - wazuh-dashboard-custom:/usr/share/wazuh-dashboard/plugins/wazuh/public/assets/custom
    depends_on:
      - wazuh.indexer
    links:
      - wazuh.indexer:wazuh.indexer
      - wazuh.manager:wazuh.manager
    networks:
      aptl-network:
        ipv4_address: 172.20.0.11

  # Victim Container - Target system for attacks
  victim:
    build:
      context: ./containers/victim
      dockerfile: Dockerfile
    container_name: aptl-victim
    hostname: victim-host
    restart: unless-stopped
    networks:
      aptl-network:
        ipv4_address: 172.20.0.20
    ports:
      - "2022:22"    # SSH access
    environment:
      - SIEM_IP=172.20.0.10  # wazuh.manager
      - LABADMIN_SSH_KEY_FILE=/keys/aptl_lab_key.pub
    cap_add:
      - SYS_NICE        # For process scheduling
      - SYS_ADMIN       # Required for systemd in container
      - SYS_RESOURCE    # For setting limits and OOM score
    volumes:
      - /sys/fs/cgroup:/sys/fs/cgroup:rw
      - ./keys:/keys:ro
      - victim_logs:/var/log
    tmpfs:
      - /run
      - /tmp
    security_opt:
      - seccomp:unconfined

  # Minetest Server Container - Game server for memory scanning demo
  minetest-server:
    build:
      context: ./containers/minetest-server
      dockerfile: Dockerfile
    container_name: aptl-minetest-server
    hostname: minetest-server-host
    restart: unless-stopped
    networks:
      aptl-network:
        ipv4_address: 172.20.0.24
    ports:
      - "2024:22"       # SSH access
      - "30000:30000/udp" # Minetest server port (UDP)
    environment:
      - PUID=1000
      - PGID=1000
      - TZ=Etc/UTC
      - CLI_ARGS=--gameid minetest_game
      - SIEM_IP=172.20.0.10  # wazuh.manager
      - LABADMIN_SSH_KEY_FILE=/keys/aptl_lab_key.pub
    volumes:
      - ./keys:/keys:ro
      - minetest_config:/config/.minetest
      - /tmp
    security_opt:
      - seccomp:unconfined
    depends_on:
      - victim

  # Minetest Client Container - Client for memory scanning demo
  minetest-client:
    build:
      context: ./containers/minetest-client
      dockerfile: Dockerfile
    container_name: aptl-minetest-client
    hostname: minetest-client-host
    restart: unless-stopped
    networks:
      aptl-network:
        ipv4_address: 172.20.0.25
    ports:
      - "2025:22"    # SSH access  
      - "5901:5901"  # VNC access
    environment:
      - SIEM_IP=172.20.0.10  # wazuh.manager
      - LABADMIN_SSH_KEY_FILE=/keys/aptl_lab_key.pub
    cap_add:
      - SYS_NICE        # For process scheduling
      - SYS_ADMIN       # Required for systemd in container
      - SYS_RESOURCE    # For setting limits and OOM score
    volumes:
      - /sys/fs/cgroup:/sys/fs/cgroup:rw
      - ./keys:/keys:ro
      - minetest_client_logs:/var/log
    tmpfs:
      - /run
      - /tmp
    security_opt:
      - seccomp:unconfined

  # Minecraft Server Container - Official Minecraft server for testing
  minecraft-server:
    build:
      context: ./containers/minecraft-server
      dockerfile: Dockerfile
    container_name: aptl-minecraft-server
    hostname: minecraft-server-host
    restart: unless-stopped
    networks:
      aptl-network:
        ipv4_address: 172.20.0.26
    ports:
      - "2026:22"     # SSH access
      - "25565:25565" # Minecraft server port
    environment:
      - SIEM_IP=172.20.0.10  # wazuh.manager
      - LABADMIN_SSH_KEY_FILE=/keys/aptl_lab_key.pub
    cap_add:
      - SYS_NICE        # For process scheduling
      - SYS_ADMIN       # Required for systemd in container
      - SYS_RESOURCE    # For setting limits and OOM score
    volumes:
      - /sys/fs/cgroup:/sys/fs/cgroup:rw
      - ./keys:/keys:ro
      - minecraft_server_logs:/var/log
      - minecraft_server_data:/opt/minecraft-server
    tmpfs:
      - /run
      - /tmp
    security_opt:
      - seccomp:unconfined
    depends_on:
      - victim

  # Kali Container - Red team attack platform  
  kali:
    build:
      context: ./containers/kali
      dockerfile: Dockerfile
    container_name: aptl-kali
    hostname: kali-redteam
    restart: unless-stopped
    networks:
      aptl-network:
        ipv4_address: 172.20.0.30
    ports:
      - "2023:22"    # SSH access for MCP
    environment:
      - SIEM_IP=172.20.0.10  # wazuh.manager
      - VICTIM_IP=172.20.0.20
    volumes:
      - ./keys:/host-ssh-keys:ro
      - kali_operations:/home/kali/operations
      - kali_logs:/var/log    # Persist logs for Wazuh agent
    depends_on:
      - victim
      - wazuh.manager  # Ensure Wazuh is ready
    cap_add:
      - NET_RAW      # For packet capture tools
      - NET_ADMIN    # For network manipulation tools  
      - SYS_ADMIN    # Required for systemd/Wazuh agent
    tmpfs:
      - /run
      - /tmp
    security_opt:
      - seccomp:unconfined  # Required for some red team tools


networks:
  aptl-network:
    driver: bridge
    ipam:
      config:
        - subnet: 172.20.0.0/16
          gateway: 172.20.0.1

volumes:
  # Wazuh volumes
  wazuh_api_configuration:
  wazuh_etc:
  wazuh_logs:
  wazuh_queue:
  wazuh_var_multigroups:
  wazuh_integrations:
  wazuh_active_response:
  wazuh_agentless:
  wazuh_wodles:
  filebeat_etc:
  filebeat_var:
  wazuh-indexer-data:
  wazuh-dashboard-config:
  wazuh-dashboard-custom:
  
  # Application volumes
  victim_logs:
<<<<<<< HEAD
  minetest_server_logs:
  minetest_client_logs:
  minetest_config:
  minecraft_server_logs:
  minecraft_server_data:
  kali_operations:
=======
  kali_operations:
  kali_logs:
>>>>>>> 2afd7e0d
<|MERGE_RESOLUTION|>--- conflicted
+++ resolved
@@ -298,14 +298,10 @@
   
   # Application volumes
   victim_logs:
-<<<<<<< HEAD
   minetest_server_logs:
   minetest_client_logs:
   minetest_config:
   minecraft_server_logs:
   minecraft_server_data:
   kali_operations:
-=======
-  kali_operations:
-  kali_logs:
->>>>>>> 2afd7e0d
+  kali_logs: